// @HEADER
// ************************************************************************
//
//               Digital Image Correlation Engine (DICe)
//                 Copyright 2015 National Technology & Engineering Solutions of Sandia, LLC (NTESS).
//
// Under the terms of Contract DE-NA0003525 with NTESS,
// the U.S. Government retains certain rights in this software.
//
// Redistribution and use in source and binary forms, with or without
// modification, are permitted provided that the following conditions are
// met:
//
// 1. Redistributions of source code must retain the above copyright
// notice, this list of conditions and the following disclaimer.
//
// 2. Redistributions in binary form must reproduce the above copyright
// notice, this list of conditions and the following disclaimer in the
// documentation and/or other materials provided with the distribution.
//
// 3. Neither the name of the Corporation nor the names of the
// contributors may be used to endorse or promote products derived from
// this software without specific prior written permission.
//
// THIS SOFTWARE IS PROVIDED BY NTESS "AS IS" AND ANY
// EXPRESS OR IMPLIED WARRANTIES, INCLUDING, BUT NOT LIMITED TO, THE
// IMPLIED WARRANTIES OF MERCHANTABILITY AND FITNESS FOR A PARTICULAR
// PURPOSE ARE DISCLAIMED. IN NO EVENT SHALL NTESS OR THE
// CONTRIBUTORS BE LIABLE FOR ANY DIRECT, INDIRECT, INCIDENTAL, SPECIAL,
// EXEMPLARY, OR CONSEQUENTIAL DAMAGES (INCLUDING, BUT NOT LIMITED TO,
// PROCUREMENT OF SUBSTITUTE GOODS OR SERVICES; LOSS OF USE, DATA, OR
// PROFITS; OR BUSINESS INTERRUPTION) HOWEVER CAUSED AND ON ANY THEORY OF
// LIABILITY, WHETHER IN CONTRACT, STRICT LIABILITY, OR TORT (INCLUDING
// NEGLIGENCE OR OTHERWISE) ARISING IN ANY WAY OUT OF THE USE OF THIS
// SOFTWARE, EVEN IF ADVISED OF THE POSSIBILITY OF SUCH DAMAGE.
//
// Questions? Contact: Dan Turner (dzturne@sandia.gov)
//
// ************************************************************************
// @HEADER

#ifndef DICE_SCHEMA_H
#define DICE_SCHEMA_H

#include <DICe.h>
#include <DICe_Image.h>
#include <DICe_Shape.h>
#include <DICe_Initializer.h>
#include <DICe_Parser.h>
#ifdef DICE_ENABLE_GLOBAL
  #include <DICe_Global.h>
#endif
#include <DICe_Mesh.h>
#include <DICe_FieldEnums.h>
#include <DICe_Decomp.h>
#include <DICe_LocalShapeFunction.h>

#ifdef DICE_TPETRA
  #include "DICe_MultiFieldTpetra.h"
#else
  #include "DICe_MultiFieldEpetra.h"
#endif

#include <Teuchos_ParameterList.hpp>
#include <Teuchos_SerialDenseMatrix.hpp>

#include <map>

namespace DICe {

// forward declaration of Objective
class Objective;

// forward declaration of Output_Spec
class Output_Spec;

// forward declaration of Post_Processor
class Post_Processor;

// forward dec for a triangulation
class Triangulation;

// forward dec of image deformer
class Image_Deformer;


/// container class that holds information about a tracking analysis
class
DICE_LIB_DLL_EXPORT
Stat_Container{
public:
  /// Constructor
  Stat_Container(){};
  /// Destructor
  ~Stat_Container(){};

  /// register a call to backup optimization
  /// \param subset_id the id of the subset to register
  /// \param frame_id the id of the current frame
  void register_backup_opt_call(const int_t subset_id,
    const int_t frame_id);

  /// register a call to the search initializer
  /// \param subset_id the id of the subset to register
  /// \param frame_id the id of the current frame
  void register_search_call(const int_t subset_id,
    const int_t frame_id);

  /// register that the jump tolerances were exceeded
  /// \param subset_id the id of the subset to register
  /// \param frame_id the id of the current frame
  void register_jump_exceeded(const int_t subset_id,
    const int_t frame_id);

  /// register a failed initialization
  /// \param subset_id the id of the subset to register
  /// \param frame_id the id of the current frame
  void register_failed_init(const int_t subset_id,
    const int_t frame_id);

  /// returns a pointer to the storage member
  std::map<int_t,std::vector<int_t> > * backup_optimization_call_frams(){
    return & backup_optimization_call_frames_;
  }

  /// returns a pointer to the storage member
  std::map<int_t,std::vector<int_t> > * jump_tol_exceeded_frames(){
    return & jump_tol_exceeded_frames_;
  }

  /// returns a pointer to the storage member
  std::map<int_t,std::vector<int_t> > * search_call_frames(){
    return & search_call_frames_;
  }

  /// returns a pointer to the storage member
  std::map<int_t,std::vector<int_t> > * failed_init_frames(){
    return & failed_init_frames_;
  }

  /// returns the number of occurrances for this subset
  const int_t num_backup_opts(const int_t subset_id){
    if(backup_optimization_call_frames_.find(subset_id)!=backup_optimization_call_frames_.end()){
      return backup_optimization_call_frames_.find(subset_id)->second.size();
    }
    else
      return 0;
  }

  /// returns the number of occurrances for this subset
  const int_t num_jump_fails(const int_t subset_id){
    if(jump_tol_exceeded_frames_.find(subset_id)!=jump_tol_exceeded_frames_.end()){
      return jump_tol_exceeded_frames_.find(subset_id)->second.size();
    }
    else
      return 0;
  }

  /// returns the number of occurrances for this subset
  const int_t num_searches(const int_t subset_id){
    if(search_call_frames_.find(subset_id)!=search_call_frames_.end()){
      return search_call_frames_.find(subset_id)->second.size();
    }
    else
      return 0;
  }

  /// returns the number of occurrances for this subset
  const int_t num_failed_inits(const int_t subset_id){
    if(failed_init_frames_.find(subset_id)!=failed_init_frames_.end()){
      return failed_init_frames_.find(subset_id)->second.size();
    }
    else
      return 0;
  }

private:
  /// number of times backup optimization routine had to be used
  std::map<int_t,std::vector<int_t> > backup_optimization_call_frames_;
  /// number of times the search was called
  std::map<int_t,std::vector<int_t> > search_call_frames_;
  /// frames that exceeded the jump tolerance
  std::map<int_t,std::vector<int_t> > jump_tol_exceeded_frames_;
  /// failed initialization frames
  std::map<int_t,std::vector<int_t> > failed_init_frames_;
};

/// \class DICe::Schema
/// \brief The centralized container for the correlation plan and parameters
///
/// This class holds all of the correlation parameters and provides the basic structure for
/// how the correlation steps are executed. Each schema holds a pointer to a reference and
/// deformed DICe::Image. Many of the pre-correlation steps are also done by a DICe::Schema
/// (for example filtering the images, or computing the gradients).
///
/// All of the field values are stored by a DICe::Schema which provides an interface to external
/// data structures as well.
///
/// Several methods are provided that expose the parameters.
class DICE_LIB_DLL_EXPORT
Schema {

public:

  /// Multifield RCP
  typedef Teuchos::RCP<MultiField> mf_rcp;
  /// Map RCP
  typedef Teuchos::RCP<MultiField_Map> map_rcp;
  /// Exporter RCP
  typedef Teuchos::RCP<MultiField_Exporter> exp_rcp;
  /// Importer RCP
  typedef Teuchos::RCP<MultiField_Importer> imp_rcp;
  /// Communicator RCP
  typedef Teuchos::RCP<MultiField_Comm> comm_rcp;

  /// \brief do nothing constructor
  Schema(const Teuchos::RCP<Teuchos::ParameterList> & correlation_params=Teuchos::null){
    default_constructor_tasks(correlation_params);
  };

  /// \brief Constructor that takes a parameter list
  /// \param input_params the input parameters contain the image file names and subset size and spacing, etc.
  /// \param correlation_params the correlation parameters determine the dic algorithm options
  Schema(const Teuchos::RCP<Teuchos::ParameterList> & input_params,
    const Teuchos::RCP<Teuchos::ParameterList> & correlation_params);

  /// \brief Constructor that takes string name of a parameter list file
  /// \param input_file_name file name of the input.xml file that contains subset locations file names, etc.
  /// \param params_file_name file name of the correlation parameters file
  Schema(const std::string & input_file_name,
    const std::string & params_file_name);

  /// \brief Constructor that takes a parameter list
  /// \param input_params the input parameters contain the image file names and subset size and spacing, etc.
  /// \param correlation_params the correlation parameters determine the dic algorithm options
  /// \param schema pointer to another schema
  Schema(const Teuchos::RCP<Teuchos::ParameterList> & input_params,
    const Teuchos::RCP<Teuchos::ParameterList> & correlation_params,
    const Teuchos::RCP<Schema> & schema);

  /// \brief Constructor that takes a parameter list and equally spaced subsets
  /// \param roi_width the region of interest width
  /// \param roi_height the region of interest height
  /// \param step_size_x Spacing of the correlation points in x
  /// \param step_size_y Spacing of the correlation points in y
  /// \param subset_size int_t of the square subsets in pixels
  /// \param params Correlation parameters
  Schema(const int_t roi_width,
    const int_t roi_height,
    const int_t step_size_x,
    const int_t step_size_y,
    const int_t subset_size,
    const Teuchos::RCP<Teuchos::ParameterList> & params=Teuchos::null);

  /// \brief Constructor that takes a set of coordinates for the subsets and conformal definitions
  /// \param coords_x the x positions of the subset centroids
  /// \param coords_y the y positions of the subset centroids
  /// \param subset_size int_t of the subsets, (use -1 if conformals are defined for all subsets, otherwise all subsets without a
  /// conformal subset def will be square and assigned this subset size.
  /// \param conformal_subset_defs Optional definition of conformal subsets
  /// \param neighbor_ids A vector (of length num_pts) that contains the neighbor id to use when initializing the solution by neighbor value
  /// \param params correlation parameters
  Schema(Teuchos::ArrayRCP<scalar_t> coords_x,
    Teuchos::ArrayRCP<scalar_t> coords_y,
    const int_t subset_size,
    Teuchos::RCP<std::map<int_t,Conformal_Area_Def> > conformal_subset_defs=Teuchos::null,
    Teuchos::RCP<std::vector<int_t> > neighbor_ids=Teuchos::null,
    const Teuchos::RCP<Teuchos::ParameterList> & params=Teuchos::null);

  virtual ~Schema(){};

  /// If a schema's parameters are changed, set_params() must be called again
  /// any params that aren't set are reset to the default value (so this method
  /// can be used with a null params to reset the schema's parameters).
  /// \param params pointer to the prameterlist
  void set_params(const Teuchos::RCP<Teuchos::ParameterList> & params);

  /// \brief sets a schema's parameters with the name of a parameters xml file
  /// \param params_file_name File name of the paramteres file
  void set_params(const std::string & params_file_name);

  /// \brief set the extents of the image to be used when only reading a portion of the image
  /// \param use_transformation_augmentation true if the right image is being projected into
  /// the left frame of reference for each frame (typicaly only set to true for nonlinear projection in the cross correlation)
  void update_extents(const bool use_transformation_augmentation=false);

  /// returns true if image extents are being used
  bool has_extents()const{
    return has_extents_;
  }

  /// returns the local reference extents of the schema on this processor (defines how much of an image is actually used)
  std::vector<int_t> ref_extents()const{
    TEUCHOS_TEST_FOR_EXCEPTION(!has_extents_,std::runtime_error,"");
    return ref_extents_;
  }

  /// returns the local deformed extents of the schema on this processor (defines how much of an image is actually used)
  std::vector<int_t> def_extents()const{
    TEUCHOS_TEST_FOR_EXCEPTION(!has_extents_,std::runtime_error,"");
    return def_extents_;
  }

  /// Replace the deformed image for this Schema
  void set_def_image(const std::string & defName,
    const int_t id=0);

  /// Replace the deformed image using an intensity array
  void set_def_image(const int_t img_width,
    const int_t img_height,
    const Teuchos::ArrayRCP<intensity_t> defRCP,
    const int_t id=0);

  /// Replace the deformed image using an image
  void set_def_image(Teuchos::RCP<Image> img,
    const int_t id=0);

  /// Replace the previous image using an image
  void set_prev_image(Teuchos::RCP<Image> img,
    const int_t id=0);

  /// Rotate the deformed image if requested
  void rotate_def_image();

  /// Replace the deformed image for this Schema
  void set_ref_image(const std::string & refName);

  /// Replace the deformed image using an intensity array
  void set_ref_image(const int_t img_width,
    const int_t img_height,
    const Teuchos::ArrayRCP<intensity_t> refRCP);

  /// Replace the reference image using an image
  void set_ref_image(Teuchos::RCP<Image> img);

  /// Conduct the correlation
  /// returns 0 if successful
  int_t execute_correlation();

  /// Conduct the cross correlation (a modified version of the regular correlation)
  /// returns 0 if successful
  int_t execute_cross_correlation();

  /// projects the right image into the left frame (useful when the mapping between is highly nonlinear)
  /// \param tri a pointer to a triangulation that contains the projective parameters
  /// \param reference true if the transformation should be applied to the reference image
  void project_right_image_into_left_frame(Teuchos::RCP<Triangulation> tri,
    const bool reference);

  /// Run the post processors
  void execute_post_processors();

  /// Create intial guess for cross correlation using epipolar lines
  /// and the camera parameters
  /// returns 0 if successful
  /// \param tri Triangulation that contains the camera params
  /// \param input_params the input params are needed to load the right image for processor 0
  int_t initialize_cross_correlation(Teuchos::RCP<Triangulation> tri,
    const Teuchos::RCP<Teuchos::ParameterList> & input_params);

  /// Save off the q and r fields once the mapping from left to right image is known
  void save_cross_correlation_fields();

  /// Triangulate the current positions of the subset centroids
  /// returns 0 if successful
  /// \param tri pointer to a triangulation
  /// \param right_schema pointer to the right camera's schema (holds the displacement info)
  int_t execute_triangulation(Teuchos::RCP<Triangulation> tri,
    Teuchos::RCP<Schema> right_schema);

  /// do clean up tasks
  void post_execution_tasks();

  /// Returns if the field storage is initilaized
  int_t is_initialized()const{
    return is_initialized_;
  }

  /// Returns a pointer to the reference DICe::Image
  Teuchos::RCP<Image> ref_img()const{
    return ref_img_;
  }

  /// Returns a pointer to the deformed DICe::Image
  Teuchos::RCP<Image> def_img(const int_t index=0)const{
    assert(index>=0&&index<(int_t)def_imgs_.size());
    return def_imgs_[index];
  }

  /// return a pointer to the def images vector
  const std::vector<Teuchos::RCP<Image> > * def_imgs()const{
    return &def_imgs_;
  }

  /// Returns a pointer to the preivous DICe::Image
  Teuchos::RCP<Image> prev_img(const int_t index=0)const{
    assert(index>=0&&index<(int_t)prev_imgs_.size());
    return prev_imgs_[index];
  }

  /// return a pointer to the def images vector
  const std::vector<Teuchos::RCP<Image> > * prev_imgs()const{
    return &prev_imgs_;
  }

  /// Returns the max solver iterations allowed for the fast (gradient based) algorithm
  int_t max_solver_iterations_fast()const{
    return max_solver_iterations_fast_;
  }

  /// Returns the max solver iterations allowed for the robust (simplex) algorithm
  int_t max_solver_iterations_robust()const{
    return max_solver_iterations_robust_;
  }

  /// Returns the robust solver convergence tolerance
  double robust_solver_tolerance()const{
    return robust_solver_tolerance_;
  }

  /// Returns the threshold for gamma where the solve will be skipped if gamma < threshold
  double skip_solve_gamma_threshold()const{
    return skip_solve_gamma_threshold_;
  }

  /// Returns the fast solver convergence tolerance
  double fast_solver_tolerance()const{
    return fast_solver_tolerance_;
  }

  /// Returns the variation applied to the displacement initial guess in the simplex method
  double robust_delta_disp()const{
    return robust_delta_disp_;
  }

  /// Returns the variation applied to the rotation initial guess in the simplex method
  double robust_delta_theta()const{
    return robust_delta_theta_;
  }

  /// Returns the reference and deformed image width
  int_t img_width()const{
    return ref_img_->width();
  }

  /// Returns the reference and deformed image height
  int_t img_height()const{
    return ref_img_->height();
  }

  /// Returns the size of the strain window in pixels for the selected post_processor
  /// \param post_processor_index The index of the post processor to get the window size for
  int_t strain_window_size(const int_t post_processor_index)const;

  /// Returns the size of a square subset
  ///
  /// This is called subset_dim to discourage use as a call to subset_size
  /// subset_size does not exist for a conformal subset (there is no notion of width and height for conformal)
  int_t subset_dim()const{
    return subset_dim_;
  }

  /// \brief Sets the size of square subsets (not used for conformal)
  /// \param subset_dim Square size of the subsets
  void set_subset_dim(const int_t subset_dim){
    subset_dim_=subset_dim;
  }

  /// Returns the step size in x direction for a square subset
  ///
  /// If this is a conformal analysis or if the subsets are not in a regular grid this returns -1
  int_t step_size_x()const{
    return step_size_x_;
  }

  /// \brief Sets the step sizes for this schema
  ///
  /// \param step_size_x Step size in the x-direction
  /// \param step_size_y Step size in the y-direction
  void set_step_size(const int_t step_size_x,
    const int_t step_size_y){
    step_size_x_=step_size_x;
    step_size_y_=step_size_y;
  }

  /// \brief Sets the step sizes for this schema
  ///
  /// \param step_size Step size in the x and y-direction
  void set_step_size(const int_t step_size){
    step_size_x_=step_size;
    step_size_y_=step_size;
  }

  /// Returns the step size in y direction for a square subset
  ///
  /// If this is a conformal analysis or if the subsets are not in a regular grid this returns -1
  int_t step_size_y()const{
    return step_size_y_;
  }

  /// Returns the global number of correlation points
  int_t global_num_subsets()const{
    return global_num_subsets_;
  }

  /// Returns the local number of correlation points
  int_t local_num_subsets()const{
    return local_num_subsets_;
  }

  /// Returns true if the analysis is global DIC
  Analysis_Type analysis_type()const{
    return analysis_type_;
  }

#ifdef DICE_ENABLE_GLOBAL
  /// Returns a pointer to the global algorithm
  Teuchos::RCP<DICe::global::Global_Algorithm> global_algorithm()const{
    return global_algorithm_;
  }
#endif

  /// \brief Return the value of the given field at the given global id (must be local to this process)
  /// \param global_id Global ID of the element
  /// \param spec the Field_Spec of the field to get the value for
  mv_scalar_type & global_field_value(const int_t global_id,
    const DICe::field_enums::Field_Spec spec){
    return local_field_value(subset_local_id(global_id),spec);
  }

  /// \brief Return the value of the given field at the given local id (must be local to this process)
  /// \param local_id local ID of the subset
  /// \param spec the Field_Spec of the requested field
  mv_scalar_type & local_field_value(const int_t local_id,
    const DICe::field_enums::Field_Spec spec){
    assert(local_id<local_num_subsets_);
    assert(local_id>=0);
    return mesh_->get_field(spec)->local_value(local_id);
  }

  /// \brief Save off the current solution into the storage for frame n - 1 (only used if projection_method is VELOCITY_BASED)
  /// \param global_id global ID of correlation point
  void save_off_fields(const int_t global_id){
    DEBUG_MSG("Saving off solution nm1 for subset (global id) " << global_id);
    for(int_t i=0;i<DICe::field_enums::num_fields_defined;++i){
      DICe::field_enums::Field_Spec fs_nm1 = DICe::field_enums::fs_spec_vec[i];
      if(fs_nm1.get_state()!=DICe::field_enums::STATE_N_MINUS_ONE) continue;
      // build up a field spec for a no state field corresponding to the nm1 field
      DICe::field_enums::Field_Spec fs(fs_nm1.get_field_type(),fs_nm1.get_name(),fs_nm1.get_rank(),DICe::field_enums::NO_FIELD_STATE,true,true);
      global_field_value(global_id,fs_nm1) = global_field_value(global_id,fs);
    }
  };

  /// \brief Print the field values to screen or to a file
  /// \param fileName Optional file name
  ///
  /// If fileName is empty, write the fields to the screen.
  /// If fielName is not empty, write the fields to a file (appending)
  void print_fields(const std::string & fileName = "");

  /// Returns a pointer to the Conformal_Subset_Def vector
  Teuchos::RCP<std::map<int_t,Conformal_Area_Def> > conformal_subset_defs(){
    return conformal_subset_defs_;
  }

  /// Returns the correlation routine (see DICe_Types.h for valid values)
  Correlation_Routine correlation_routine()const{
    return correlation_routine_;
  }

  /// Returns the interpolation method (see DICe_Types.h for valid values)
  Interpolation_Method interpolation_method()const{
    return interpolation_method_;
  }

  /// Returns the interpolation method (see DICe_Types.h for valid values)
  Gradient_Method gradient_method()const{
    return gradient_method_;
  }

  /// Returns the optimization method (see DICe_Types.h for valid values)
  Optimization_Method optimization_method()const{
    return optimization_method_;
  }

  /// Returns the initilaization method (see DICe_Types.h for valid values)
  Initialization_Method initialization_method()const{
    return initialization_method_;
  }

  /// Returns the projection method (see DICe_Types.h for valid values)
  Projection_Method projection_method()const{
    return projection_method_;
  }

  /// set up the initializers
  void prepare_optimization_initializers();

  /// get an initial guess for the solution
  /// \param subset_gid the global id of the subset to initialize
  /// \param deformation [out] vector containing the intial guess
  Status_Flag initial_guess(const int_t subset_gid,
    Teuchos::RCP<Local_Shape_Function> shape_function);

  /// \brief Create an image that shows the correlation points
  /// \param fileName String name of file to for output
  /// \param use_def_image True if the deformed image should be used, otherwise the reference image is used
  /// \param use_one_point True if only one correlation point should be used (helpful if the point density is high)
  ///
  /// WARNING: This only works for square subsets.
  // TODO this only works for square subsets, make it work for the conformal
  void write_control_points_image(const std::string & fileName,
    const bool use_def_image = false,
    const bool use_one_point = false);

  /// \brief Write the solution vector to a text file
  /// \param output_folder Name of the folder for output (the file name is fixed)
  /// \param prefix Optional string to use as the file prefix
  /// \param separate_files_per_subset Forces the output to be one file per subset listing each frame on a new row.
  /// The default is one file per frame with all subsets listed one per row.
  /// \param separate_header_file place the run information in another file rather than the header of the results
  /// \param no_text_output if true the text output files are not written
  void write_output(const std::string & output_folder,
    const std::string & prefix="DICe_solution",
    const bool separate_files_per_subset=false,
    const bool separate_header_file=false,
    const bool no_text_output=false);

  /// \brief Write the stats for a completed run
  /// \param output_folder Name of the folder for output (the file name is fixed)
  /// \param prefix Optional string to use as the file prefix
  void write_stats(const std::string & output_folder,
    const std::string & prefix="DICe_solution");

  /// \brief Write an image that shows all the subsets' current positions and shapes
  /// using the current field values
  ///
  /// WARNING: This is meant only for the TRACKING_ROUTINE where there are only a few subsets to track
  /// \param use_gamma_as_color colors the pixels according to gamma values for each pixel
  void write_deformed_subsets_image(const bool use_gamma_as_color=false);

  /// \brief Write an image for each subset that shows the reference intensities for this frame
  /// \param obj pointer to the objective
  void write_reference_subset_intensity_image(Teuchos::RCP<Objective> obj);

  /// \brief Write an image for each subset that shows the deformed intensities for this frame
  /// \param obj pointer to the objective
  void write_deformed_subset_intensity_image(Teuchos::RCP<Objective> obj);

  /// \brief Write an image that shows all the subsets current position and shape
  /// field values from.
  ///
  /// WARNING: This is meant only for the TRACKING_ROUTINE where there are only a few subsets to track
  void write_deformed_subsets_image_new();

  /// \brief See if any of the subsets have crossed each other's paths blocking each other
  ///
  /// The potential for two subsets to block each other should have been set by calling
  /// set_obstructing_subset_ids() on the schema by this point.
  /// WARNING: This is meant only for the TRACKING_ROUTINE where there are only a few subsets to track
  void check_for_blocking_subsets(const int_t subset_global_id);

  /// \brief Orchestration of how the correlation is conducted.
  /// A correlation routine involves a number of steps. The first is to initialize a guess
  /// for the given subset, followed by actually performing the correlation. There are a number of
  /// checks that happen along the way. The user can request that the initial guess provide a
  /// matching gamma value that is below a certain threshold. The user can also request that
  /// the final solution meet certain criteria. There are a coupl different approaches to the
  /// correlation itself. Using the DICe::GRADIENT_BASED method is similar to most other
  /// gradient-based techniques wherein the image gradients provided by the speckle pattern
  /// drive the optimization routine to the solution. The DICe::SIMPLEX method on the other
  /// hand does not require image gradients. It uses a sophisticated bisection-like technique
  /// to arrive at the solution.
  ///
  /// Another major difference between correlation routine options is denoted by DICe::GENERIC_ROUTINE
  /// or DICe::TRACKING_ROUTINE. The generic option is intended for full-field displacement cases
  /// where there are a number of subsets per image, but not necessarily a lot of images. In this case
  /// the subsets are allocated each image or frame. The tracking case is intended for a handful of
  /// subsets, but potentially several thousand frames. In this case the subsets are allocated once
  /// at the beginning and re-used throughout the analysis.
  ///
  /// At a number of points in the process, the subset may evolve in the sense that pixels on
  /// an object that become occluded are switched off. Other pixels that initially were blocked
  /// and become visible at some point get switched on (this is activated by setting use_subset_evolution
  /// in the params file).
  ///
  /// \param obj A single DICe::Objective that has a DICe::subset as part of its member data
  void generic_correlation_routine(Teuchos::RCP<Objective> obj);

  /// Returns true if the user has requested testing for motion in the frame
  /// and the motion was detected by diffing pixel values:
  /// \param subset_gid the global id of the subset to test for motion
  bool motion_detected(const int_t subset_gid);

  /// Fail the current frame for this subset and move on to the next
  /// \param subset_gid the global id of the subset
  /// \param status the reason for failure
  /// \param num_iterations the number of iterations that took place before failure
  void record_failed_step(const int_t subset_gid,
    const int_t status,
    const int_t num_iterations);

  /// Record the solution in the field arrays
  /// \param obj pointer to an objective class
  /// \param shape_function pointer to a shape function
  /// \param sigma sigma value
  /// \param match match value
  /// \param gamma gamma value
  /// \param beta beta value
  /// \param noise noise level value
  /// \param contrast the contrast level value
  /// \param active_pixels the number of active pixels for this subset
  /// \param status status flag
  /// \param num_iterations the number of iterations
  void record_step(Teuchos::RCP<Objective> obj,
    Teuchos::RCP<Local_Shape_Function> shape_function,
    const scalar_t & sigma,
    const scalar_t & match,
    const scalar_t & gamma,
    const scalar_t & beta,
    const scalar_t & noise,
    const scalar_t & contrast,
    const int_t active_pixels,
    const int_t status,
    const int_t num_iterations);

  /// Returns true if regularization should be used in the objective evaluation
  bool use_objective_regularization()const{
    return levenberg_marquardt_regularization_factor_ > 0.0;
  }

  /// returns true if the incremental formulation is used
  bool use_incremental_formulation()const{
    return use_incremental_formulation_;
  }

  /// returns true if the nonlinear projection is used
  bool use_nonlinear_projection()const{
    return use_nonlinear_projection_;
  }

  // shape function controls:
  /// Returns true if all quadratic shape functions are enabled
  Shape_Function_Type shape_function_type() const {
    return shape_function_type_;
  }

	/// Returns true if all quadratic shape functions are enabled
	bool projection_shape_function_enabled() const {
		return enable_projection_shape_function_;
	}

  /// Returns true if translation shape functions are enabled
  bool translation_enabled() const {
    return enable_translation_;
  }

  /// Returns true if rotation shape functions are enabled
  bool rotation_enabled() const {
    return enable_rotation_;
  }

  /// Returns true if normal strain shape functions are enabled
  bool normal_strain_enabled() const {
    return enable_normal_strain_;
  }

  /// Returns true if shear strain shape functions are enabled
  bool shear_strain_enabled() const {
    return enable_shear_strain_;
  }

  /// Print images with the deformed shape of the subset:
  bool output_deformed_subset_images()const{
    return output_deformed_subset_images_;
  }

  /// Print images with the evolved intensity profile
  bool output_evolved_subset_images()const{
    return output_evolved_subset_images_;
  }

  /// Returns true if the beta parameter is computed by the objective
  bool output_beta()const{
    return output_beta_;
  }

  /// Evolve subsets as more pixels become visible that were previously obstructed
  bool use_subset_evolution()const{
    return use_subset_evolution_;
  }

  /// Returns true if all solves should be skipped
  bool skip_all_solves() const {
    return skip_all_solves_;
  }

  /// True if the gamma values should be normalized by the number of active pixels
  bool normalize_gamma_with_active_pixels()const{
    return normalize_gamma_with_active_pixels_;
  }

  /// True if the gamma values should be normalized by the number of active pixels
  /// \param flag true if the gamma values should be normalized by the number of active pixels
  void set_normalize_gamma_with_active_pixels(const bool flag){
    normalize_gamma_with_active_pixels_ = flag;
  }

  /// Enable translation shape functions
  void set_shape_function_type(const Shape_Function_Type sft){
    shape_function_type_ = sft;
  }

	/// Enable projection shape functions
	void enable_projection_shape_function(const bool flag) {
		enable_projection_shape_function_ = flag;
	}

  /// Enable translation shape functions
  void enable_translation(const bool flag){
    enable_translation_ = flag;
  }

  /// Enable rotation shape functions
  void enable_rotation(const bool flag){
    enable_rotation_ = flag;
  }

  /// Enable normal strain shape functions
  void enable_normal_strain(const bool flag){
    enable_normal_strain_ = flag;
  }

  /// Enable shear strain shape functions
  void enable_shear_strain(const bool flag){
    enable_shear_strain_ = flag;
  }

  /// Updates the current image frame number
  void update_frame_id(){
    frame_id_++;
  }

  /// Returns the current image frame (Nonzero only if multiple images are included in the sequence)
  int_t frame_id()const{
    return frame_id_;
  }

  /// Returns the first image frame (Nonzero only if multiple images are included in the sequence)
  int_t first_frame_id()const{
    return first_frame_id_;
  }

  /// Sets the first frame's index
  /// \param start_id the index of the first frame (useful for cine files)
  /// \param num_frames the total number of frames in the analysis
  void set_frame_range(const int_t start_id, const int_t num_frames){
    first_frame_id_ = start_id;
    frame_id_ = first_frame_id_;
    num_frames_ = num_frames;
  }

  /// Returns the number of images in the set (-1 if it has not been set)
  int_t num_frames() const{
    return num_frames_;
  }


  /// Returns true if the output has a specific order to the fields
  bool has_output_spec()const{
    return has_output_spec_;
  }

  /// Returns the size of the obstruction skin
  double obstruction_skin_factor()const{
    return obstruction_skin_factor_;
  }

  /// Returns the factor to use for regularization
  double levenberg_marquardt_regularization_factor()const{
    return levenberg_marquardt_regularization_factor_;
  }

  /// Returns the integration order for each pixel
  int_t pixel_integration_order()const{
    return pixel_integration_order_;
  }

  /// Return access to the post processors vector
  const std::vector<Teuchos::RCP<Post_Processor> > * post_processors(){
    return &post_processors_;
  }

  /// Provide access to the list of owning elements for each pixel
  std::vector<int_t> * pixels_owning_element_global_id(){
    return &pixels_owning_element_global_id_;
  }

  /// Return the jump tolerance for rotations
  double theta_jump_tol()const{
    return theta_jump_tol_;
  }

  /// Return the jump tolerance for displacements
  double disp_jump_tol()const{
    return disp_jump_tol_;
  }

  /// Provide access to the list of path file names:
  /// \param path_file_names the map of path file names
  void set_path_file_names(Teuchos::RCP<std::map<int_t,std::string> > path_file_names){
    DEBUG_MSG("path file names have been set");
    path_file_names_ = path_file_names;
  }

  /// Provide access to the flags that determine if the solve should be skipped:
  /// \param skip_solve_flags the map of skip solve flags
  void set_skip_solve_flags(Teuchos::RCP<std::map<int_t,std::vector<int_t> > > skip_solve_flags){
    DEBUG_MSG("skip solve flags have been set");
    skip_solve_flags_ = skip_solve_flags;
  }

  /// Returns a pointer to the skip solve flags
  Teuchos::RCP<std::map<int_t,std::vector<int_t> > > skip_solve_flags() const {
    return skip_solve_flags_;
  }

  /// Provide access to the flags that determine if optical flow should be used as an initializer:
  /// \param optical_flow_flags the map of optical flow flags
  void set_optical_flow_flags(Teuchos::RCP<std::map<int_t,bool> > optical_flow_flags){
    DEBUG_MSG("optical flow flags have been set");
    optical_flow_flags_ = optical_flow_flags;
  }

  /// Provide access to the the dimensions of windows around each subset used
  /// to detect motion between frames
  void set_motion_window_params(Teuchos::RCP<std::map<int_t,Motion_Window_Params> > motion_window_params){
    DEBUG_MSG("motion window params have been set");
    motion_window_params_ = motion_window_params;
  }

  /// returns a pointer to the motion window params of the schema
  Teuchos::RCP<std::map<int_t,Motion_Window_Params> > motion_window_params(){
    return motion_window_params_;
  }

  /// returns true if an initial condition file has been specified
  bool has_initial_condition_file()const{
    return initial_condition_file_!="";
  }

  /// returns the string name of the initial conditions file
  std::string initial_condition_file()const{
    return initial_condition_file_;
  }

  /// estimate the error in the displacement resolution and strain
  /// \param correlation_params parameters to apply to the resolution estimation
  /// \param output_folder where to place the output files
  /// \param resolution_output_folder where to place the spatial resolution output
  /// \param prefix the file prefix to use for output files
  /// \param outStream output stream to write screen output to
  void estimate_resolution_error(const Teuchos::RCP<Teuchos::ParameterList> & correlation_params,
    std::string & output_folder,
    std::string & resolution_output_folder,
    std::string & prefix,
    Teuchos::RCP<std::ostream> & outStream);

  /// \brief EXPERIMENTAL sets the layering order of subets
  /// \param id_vec Pointer to map of vectors, each vector contains the ids for that particular subset in the order they will be layered if they cross paths
  ///
  /// If two subsets have the potential to cross each other's path, the Schema needs to know which one will
  /// be on top so that the pixels obscured on the lower subset can be turned off
  void set_obstructing_subset_ids(Teuchos::RCP<std::map<int_t,std::vector<int_t> > > id_vec){
    if(id_vec==Teuchos::null)return;
    obstructing_subset_ids_ = id_vec;
  }

  /// \brief forces simplex method for certain subsets
  /// \param ids Pointer to set of ids
  void set_force_simplex(Teuchos::RCP<std::set<int_t> > ids){
    if(ids==Teuchos::null)return;
    force_simplex_ = ids;
  }

  /// Return the global id of a subset local id
  /// \param local_id the input local id to tranlate to global
  int_t subset_global_id(const int_t local_id){
    return mesh_->get_scalar_node_dist_map()->get_global_element(local_id);
  }

  /// Return the local id of a subset global id
  /// \param global_id the input global id to tranlate to local
  int_t subset_local_id(const int_t global_id){
    return mesh_->get_scalar_node_dist_map()->get_local_element(global_id);
  }

  /// Returns a pointer to the params that were used to construct this schema
  Teuchos::RCP<Teuchos::ParameterList> get_params(){
    return init_params_;
  }

  /// returns a pointer to the stats class
  Teuchos::RCP<Stat_Container> stat_container(){
    return stat_container_;
  }

  /// return a pointer to the objective vector
  std::vector<Teuchos::RCP<Objective> > * obj_vec(){
    return &obj_vec_;
  }

  /// return a pointer to the mesh object that holds all the fields and maps
  Teuchos::RCP<DICe::mesh::Mesh> & mesh(){
    return mesh_;
  }

  /// return a copy of the gid order for this processor
  std::vector<int_t> this_proc_gid_order()const{
    return this_proc_gid_order_;
  }

  /// returns a pointer to the image deformer used for error estimation
  Teuchos::RCP<Image_Deformer> image_deformer() const{
    return image_deformer_;
  }

private:
  /// \brief Initializes the data structures for the schema
  /// \param input_params pointer to the initialization parameters
  /// \param correlation_params pointer to the correlation parameters
  void initialize(const Teuchos::RCP<Teuchos::ParameterList> & input_params,
    const Teuchos::RCP<Teuchos::ParameterList> & correlation_params);

  /// \brief Initializes the data structures for the schema using another schema
  /// \param input_params pointer to the initialization parameters
  /// \param schema pointer to another schema
  void initialize(const Teuchos::RCP<Teuchos::ParameterList> & input_params,
    const Teuchos::RCP<Schema> schema);

  /// \brief Initializes the data structures for the schema
  /// \param decomp pointer to the decomposition class object
  /// \param subset_size int_t of the subsets, (use -1 if conformals are defined for all subsets, otherwise all subsets without a
  /// conformal subset def will be square and assigned this subset size.
  /// \param conformal_subset_defs Optional definition of conformal subsets
  /// \param neighbor_ids A vector (of length num_pts) that contains the neighbor id to use when initializing the solution by neighbor value
  void initialize(Teuchos::RCP<Decomp> decomp,
    const int_t subset_size,
    Teuchos::RCP<std::map<int_t,Conformal_Area_Def> > conformal_subset_defs=Teuchos::null);

  /// \brief Sets the default values for the schema's member data and other initialization tasks
  /// \param params Optional correlation parameters
  void default_constructor_tasks(const Teuchos::RCP<Teuchos::ParameterList> & params);

  /// \brief Create an exodus mesh for output
  /// \param decomp pointer to a decomposition
  /// note: the current parallel design for the subset-based methods is that
  /// all subsets are owned by all elements, this enables using the overlap
  /// map to collect the solution from other procs because the overlap map and the
  /// all owned map are the same. The dist_map is used to define the distributed
  /// ownership for which procs will correlate a given subset. This map is one-to-one
  /// with no overlap
  void create_mesh(Teuchos::RCP<Decomp> decomp);

  /// create all of the fields necessary on the mesh
  void create_mesh_fields();

  /// Pointer to communicator (can be serial)
  comm_rcp comm_;
  /// The mesh holds the fields and subsets or elements and nodes
  /// For a schema using the subset formulation the parallel strategy
  /// is as follows: the subsets are split up into even goups on all procs.
  /// If seeds are involved or obstructions, the ordering and allocation of
  /// groups respects the order needed for seeds or obstructions.
  /// In the mesh an element and node are created for each subset for exodus output.
  /// The connectivity of the element only has one node and its gid corresponds to the
  /// subset gid (same for nodes). The element map and node distribution maps are
  /// forced to be identical in this case. In the element map, the processor ownership of
  /// subsets is one-to-one, i.e. each element is owned by only one processor. The
  /// dist node map matches the dist elem map (and is one-to-one). The overlap node
  /// map assigns all nodes to all processors. This map is used for post-processors
  /// and output from process 0 or anywhere an all to all communication is needed.
  Teuchos::RCP<DICe::mesh::Mesh> mesh_;
  /// Keeps track of the order of gids local to this process
  std::vector<int_t> this_proc_gid_order_;
  /// Vector of objective classes
  std::vector<Teuchos::RCP<Objective> > obj_vec_;
  /// Pointer to reference image
  Teuchos::RCP<Image> ref_img_;
  /// Pointer to deformed image
  /// vector because there could be multiple sub-images
  std::vector<Teuchos::RCP<Image> > def_imgs_;
  /// Pointer to previous image
  /// vector because there could be multiple sub-images
  std::vector<Teuchos::RCP<Image> > prev_imgs_;
  /// Vector of pointers to the post processing utilities
  std::vector<Teuchos::RCP<Post_Processor> > post_processors_;
  /// True if any post_processors have been activated
  bool has_post_processor_;
  /// map of pointers to initializers (used to initialize first guess for optimization routine)
  std::map<int_t,Teuchos::RCP<Initializer> > opt_initializers_;
  /// vector of pointers to motion detectors for a specific subset
  std::map<int_t,Teuchos::RCP<Motion_Test_Utility> > motion_detectors_;
  /// For constrained optimiation, this lists the owning element global id for each pixel:
  std::vector<int_t> pixels_owning_element_global_id_;
  /// Connectivity matrix for the global DIC method
  //Teuchos::SerialDenseMatrix<int_t,int_t> connectivity_;
  /// Square subset size (used only if subsets are not conformal)
  int_t subset_dim_;
  /// Regular grid subset spacing in x direction (used only if subsets are not conformal)
  int_t step_size_x_;
  /// Regular grid subset spacing in y direction (used only if subsets are not conformal)
  int_t step_size_y_;
  /// Map of subset id and geometry definition
  Teuchos::RCP<std::map<int_t,Conformal_Area_Def> > conformal_subset_defs_;
  /// Maximum number of iterations in the subset evolution routine
  int_t max_evolution_iterations_;
  /// Maximum solver iterations for computeUpdateFast() for an objective
  int_t max_solver_iterations_fast_;
  /// Maximum solver iterations for computeUpdateRobust() for an objective
  int_t max_solver_iterations_robust_;
  /// Fase solver convergence tolerance
  double fast_solver_tolerance_;
  /// Robust solver convergence tolerance
  double robust_solver_tolerance_;
  /// If gamma is less than this for the initial guess, the solve is skipped
  double skip_solve_gamma_threshold_;
  /// skip the solve for all subsets and just use the initial guess as the solution
  bool skip_all_solves_;
  /// The global number of correlation points
  int_t global_num_subsets_;
  /// The local number of correlation points
  int_t local_num_subsets_;
  /// Are the output fields and columns specified by the user?
  bool has_output_spec_;
  /// Determines how the output is formatted
  Teuchos::RCP<DICe::Output_Spec> output_spec_;
  /// Stores current fame number for a sequence of images
  int_t frame_id_;
  /// Stores the offset to the first image's index (cine files can start with a negative index)
  int_t first_frame_id_;
  /// Stores the number of images in the sequence
  int_t num_frames_;
  /// Displacement jump tolerance. If the displacement solution is larger than this from the previous frame
  /// it is rejected
  double disp_jump_tol_;
  /// Theta jump tolerance. If the theta solution is larger than this from the previous frame
  /// it is rejected
  double theta_jump_tol_;
  /// int_t of the variation to apply to the initial displacement guess used to construct the simplex
  double robust_delta_disp_;
  /// int_t of the variation to apply to the initial rotation guess used to construct the simplex
  double robust_delta_theta_;
  /// Determines how many subdivisions each pixel is cut into for integration purposes
  int_t pixel_integration_order_;
  /// Factor that increases or decreases the size of obstructions
  double obstruction_skin_factor_;
  /// DICe::Correlation_Routine
  Correlation_Routine correlation_routine_;
  /// DICe::Interpolation_Method
  Interpolation_Method interpolation_method_;
  /// DICe::Interpolation_Method
  Gradient_Method gradient_method_;
  /// DICe::Optimization_Method
  Optimization_Method optimization_method_;
  /// DICe::Initialization_Method
  Initialization_Method initialization_method_;
  /// DICe::Projection_Method
  Projection_Method projection_method_;
  /// Analysis type
  Analysis_Type analysis_type_;
<<<<<<< HEAD
  /// Enable the quadratic shape functions all together rather than individual components
  bool enable_quadratic_shape_function_;
	/// Enable the projection shape functions
	bool enable_projection_shape_function_;
=======
  /// Shape function type
  Shape_Function_Type shape_function_type_;
>>>>>>> 11a8687e
  /// Enable translation
  bool enable_translation_;
  /// Enable rotation
  bool enable_rotation_;
  /// Enable normal strain
  bool enable_normal_strain_;
  /// Enable shear strain
  bool enable_shear_strain_;
  /// \brief If subsets cross paths and obstruct each other,
  /// the obstructed pixels are removed for the blocked subset
  /// this vector stores a vector of obstructing subset ids that have
  /// the potential to block the subset associated with the outer vector index
  Teuchos::RCP<std::map<int_t,std::vector<int_t> > > obstructing_subset_ids_;
  /// force simplex for these ids
  Teuchos::RCP<std::set<int_t> > force_simplex_;
  /// filter the images using a gauss_filter_mask_size_ point gauss filter
  bool gauss_filter_images_;
  /// filter the images using a gauss_filter_mask_size_ point gauss filter
  int_t gauss_filter_mask_size_;
  /// Compute the reference image gradients
  bool compute_ref_gradients_;
  /// Compute the deformed image gradients
  bool compute_def_gradients_;
  /// Output images of the deformed subsets at each frame (shapes not intensity profiles)
  bool output_deformed_subset_images_;
  /// Output images of the deformed subsets at each frame (intensity profiles)
  bool output_deformed_subset_intensity_images_;
  /// Output images of the evolved subset at each frame
  bool output_evolved_subset_images_;
  /// Use subset evolution (Fill in the reference subset pixels as they become visible in subsequent frames)
  bool use_subset_evolution_;
  /// override the forcing of simplex method for blocking subsets
  bool override_force_simplex_;
  /// True if the gamma values (match quality) should be normalized with the number of active pixels
  bool normalize_gamma_with_active_pixels_;
  /// regularization factor
  double levenberg_marquardt_regularization_factor_;
  /// Solution vector and subsets are initialized
  bool is_initialized_;
  /// Pointer to the parameters whith which this schema was initialized
  Teuchos::RCP<Teuchos::ParameterList> init_params_;
  /// Rotate the reference image by 180 degrees
  Rotation_Value ref_image_rotation_;
  /// Rotate the defomed image by 180 degrees
  Rotation_Value def_image_rotation_;
  /// Map to hold the names of the path files for each subset
  Teuchos::RCP<std::map<int_t,std::string> > path_file_names_;
  /// Map to optical flow initializers
  Teuchos::RCP<std::map<int_t,bool> > optical_flow_flags_;
  /// Map to hold the flags for skipping solves for particular subsets (initialize only since
  /// only pixel accuracy may be needed
  Teuchos::RCP<std::map<int_t,std::vector<int_t> > > skip_solve_flags_;
  /// Map to hold the flags that determine if the next image should be
  /// tested for motion before doing the DIC
  Teuchos::RCP<std::map<int_t,Motion_Window_Params> > motion_window_params_;
  /// tolerance for initial gamma
  double initial_gamma_threshold_;
  /// tolerance for final gamma
  double final_gamma_threshold_;
  /// tolerance for max_path_distance
  double path_distance_threshold_;
  /// true if the beta parameter should be computed by the objective
  bool output_beta_;
  /// true if search initialization should be used for failed steps (otherwise the subset is skipped)
  bool use_search_initialization_for_failed_steps_;
#ifdef DICE_ENABLE_GLOBAL
  /// Global algorithm
  Teuchos::RCP<DICe::global::Global_Algorithm> global_algorithm_;
#endif
  /// keep track of stats for each subset (only for tracking routine)
  Teuchos::RCP<Stat_Container> stat_container_;
  /// use the previous image as the reference rather than the original ref image
  bool use_incremental_formulation_;
  /// sort the txt output for full field results by coordinates so that they are in ascending order x, then y
  bool sort_txt_output_;
  /// name of the file to read for the initial condition
  std::string initial_condition_file_;
  /// project the right image onto the left frame of reference using a nonlinear projection
  bool use_nonlinear_projection_;
  /// true if only certain portions of the images should be loaded (for example in parallel for large images)
  bool has_extents_;
  /// vector that contains the x and y extents for the reference images (x_start_ref, x_end_ref, y_start_ref, y_end_ref)
  std::vector<int_t> ref_extents_;
  /// vector that contains the x and y extents for the deformed images (x_start_def, x_end_def, y_start_def, y_end_def)
  std::vector<int_t> def_extents_;
  /// store the total image dims (the image size before decomposition across processors)
  int_t full_ref_img_width_;
  /// store the total image dims (the image size before decomposition across processors)
  int_t full_ref_img_height_;
  /// store a pointer to the image deformer if this is a error estimation run
  Teuchos::RCP<Image_Deformer> image_deformer_;
  /// true if the laplacian images should be computed
  bool compute_laplacian_image_;
};

/// \class DICe::Output_Spec
/// \brief A simple class to hold the fields to write to the output files and the order to write them
///
/// The user may want the output in a specific format (in terms of the order of the fields). A DICe::Output_Spec
/// holds this order and also provides some output helper functions
class DICE_LIB_DLL_EXPORT
Output_Spec {
public:
  /// \brief Output_Spec constructor with several optional input params
  /// \param schema Pointer to the parent DICe::Schema (used to access field values, etc.)
  /// \param omit_row_id True if each row should not be labelled with a subset_id or frame_number (skips the first column of output)
  /// \param params ParameterList of the field names and their order
  /// \param delimiter String value of the delimiter (space " " or comma ",", could also use a combo ", ")
  Output_Spec(Schema * schema,
    const bool omit_row_id=false,
    const Teuchos::RCP<Teuchos::ParameterList> & params=Teuchos::null,
    const std::string & delimiter=" ");
  virtual ~Output_Spec(){};

  /// \brief Writes the file header information
  /// \param file Pointer to the output file (must already be open)
  /// \param row_id Optional name for the row_id column (typically "FRAME" or "SUBSET_ID")
  void write_header(std::FILE * file,
    const std::string & row_id="");

  /// \brief Writes the run information (interpolants used, etc.)
  /// \param file Pointer to the output file (must already be open)
  /// \param include_time_of_day stamp the start of the run
  void write_info(std::FILE * file,
    const bool include_time_of_day);

  /// \brief appends statistics for each subset to the info file
  /// \param file Pointer to the output file (must already be open)
  void write_stats(std::FILE * file);

  /// \brief Writes the fields for the current frame
  /// \param file Pointer to the output file (must already be open)
  /// \param row_index The label for the current row (typically frame_number or subset_id)
  /// \param field_value_index Index of the field values. If the output_separate_file_for_each_subset
  /// option is enabled, the row_index and field_value_index will not be the same. The row_index will
  /// be the frame_number and the field_value_index will be the subset_id. In the default output (one
  /// file per frame that lists all subsets, one per row) row_index and field_value_index will be the same.
  void write_frame(std::FILE * file,
    const int_t row_index,
    const int_t field_value_index);

  /// provide access to the field_vec
  std::vector<Teuchos::RCP<MultiField> > * field_vec(){
    return &field_vec_;
  }

  /// gather all the fields necessary to write the output
  void gather_fields();

private:
  /// Vector of field names that will be output to file
  std::vector<std::string> field_names_;
  /// Pointer to the parent schema (used to obtain field values)
  Schema * schema_;
  /// Delimeter to use in the output file
  std::string delimiter_;
  /// True if the row_id should be omited (first column of output)
  bool omit_row_id_;
  /// Vector of pointers to mesh fields to use for output
  std::vector<Teuchos::RCP<MultiField> > field_vec_;
};

/// free function given a std::vector to determine if a frame index should be skipped or not
/// \param trigger_based_frame_index index of the frame (as referenced to the trigger frame, can be negative)
/// \param frame_id_vector vector of ids to turn skip solve off and on (first id is where the skipping should begin
/// evey id after that changes the state of skipping. For example, if values 0 10 23 56 are stored in frame id vector
/// skipping the solves begins on frame 0, then solves are done from 10 to 23, frames from 23 to 56 will have the
/// solve skipped and solving will be performed for all frames after 56.
bool frame_should_be_skipped(const int_t trigger_based_frame_index,
  std::vector<int_t> & frame_id_vector);

}// End DICe Namespace

#endif<|MERGE_RESOLUTION|>--- conflicted
+++ resolved
@@ -1169,15 +1169,8 @@
   Projection_Method projection_method_;
   /// Analysis type
   Analysis_Type analysis_type_;
-<<<<<<< HEAD
-  /// Enable the quadratic shape functions all together rather than individual components
-  bool enable_quadratic_shape_function_;
-	/// Enable the projection shape functions
-	bool enable_projection_shape_function_;
-=======
   /// Shape function type
   Shape_Function_Type shape_function_type_;
->>>>>>> 11a8687e
   /// Enable translation
   bool enable_translation_;
   /// Enable rotation
